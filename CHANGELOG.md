--- conflicted
+++ resolved
@@ -4,7 +4,6 @@
 
 This document is written according to the [Keep a Changelog][kac] style.
 
-<<<<<<< HEAD
 ## 0.16.0
 
 ### Added
@@ -91,7 +90,7 @@
   access is now forced to enter the `BitStore` trait by `BitIdx`, and the
   translation to mask positions occurs in the `atomic` or `cellular` accessor
   modules.
-=======
+
 ## 0.15.2
 
 ### Changed
@@ -100,7 +99,6 @@
 be much faster. This fault was reported by GitHub user [@caelunshun] in
 [Issue #28].
 
->>>>>>> 08546d70
 ## 0.15.1
 
 ### Removed
